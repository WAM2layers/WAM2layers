import os

import pandas as pd
import xarray as xr
import yaml
import numpy as np

from preprocessing import (get_grid_info, get_stable_fluxes,
                           get_vertical_transport)


# Read case configuration
with open("cases/era5_2021.yaml") as f:
    config = yaml.safe_load(f)

# Set constants
g = 9.80665  # [m/s2]
density_water = 1000  # [kg/m3]

# Preselection of model levels 
modellevels = config['modellevels']
print('Number of model levels:',len(modellevels))

# Load a and b coefficients 
filenamecsv = 'tableERA5model_to_pressure.csv'
df = pd.read_csv(os.path.join(config["input_folder"],filenamecsv))
a = df['a [Pa]'].to_xarray().rename(index='lev')
#.sel(lev=modellevels)
b = df['b'].to_xarray().rename(index='lev')
#.sel(lev=modellevels)

# Calculate a and b at mid levels (model levels)
a_full = ((a[1:] + a[:-1].values)/2.0).sel(lev=modellevels)
b_full = ((b[1:] + b[:-1].values)/2.0).sel(lev=modellevels)

#Construct a and b at edges for selected levels
a_edge = xr.concat([a[0],(a_full[1:].values + a_full[:-1])/2.0,a[-1]],dim='lev')
b_edge = xr.concat([b[0],(b_full[1:].values + b_full[:-1])/2.0,b[-1]],dim='lev')

def load_surface_data(variable, date):
    """Load data for given variable and date."""
    filename = f"FloodCase_202107_{variable}.nc"
    filepath = os.path.join(config["input_folder"], filename)
    da = xr.open_dataset(filepath)[variable]

    # Include midnight of the next day (if available)
    extra = date + pd.Timedelta(days=1)
    return da.sel(time=slice(date, extra))

def load_modellevel_data(variable, date):
    """Load model level data for given variable and date."""
    filename = f"FloodCase_202107_ml_{variable}.nc"
    filepath = os.path.join(config["input_folder"], filename)
    da = xr.open_dataset(filepath)[variable]

    # Include midnight of the next day (if available)
    extra = date + pd.Timedelta(days=1)
    return da.sel(time=slice(date, extra)).sel(lev=modellevels)

datelist = pd.date_range(
start=config["preprocess_start_date"], end=config["preprocess_end_date"], freq="d", inclusive="left"
)

for date in datelist[:]:
<<<<<<< HEAD

=======
>>>>>>> e66889b9
    print(date)

    # Load data
    u = load_modellevel_data("u", date)
    v = load_modellevel_data("v", date)
    q = load_modellevel_data("q", date)
    sp = load_surface_data("sp", date) # in Pa
    evap = load_surface_data("e", date)
    cp = load_surface_data("cp", date)
    lsp = load_surface_data("lsp", date)
    precip = cp + lsp
    
    # Get grid info
    lat = u.latitude.values
    lon = u.longitude.values
    a_gridcell, l_ew_gridcell, l_mid_gridcell = get_grid_info(lat, lon)

    # Calculate volumes
    evap *= a_gridcell  # m3
    precip *= a_gridcell  # m3

    # Transfer negative (originally positive) values of evap to precip
    precip = np.maximum(precip, 0) + np.maximum(evap, 0)
    # Change sign convention to all positive,
    evap = np.abs(np.minimum(evap, 0))
    
    # Convert model levels to pressure values
    sp_modellevels2 = sp.expand_dims({'lev':modellevels},axis=1)
    p_modellevels = a_edge + b_edge*sp_modellevels2 # in Pa

    #calculate the difference between the pressure levels
    dp_modellevels = p_modellevels.diff(dim="lev") # in Pa

    # Split in 2 layers 
    # To do: Check if this is a reasonable choice
    boundary = 111 # set boundary model level 111
    
    # Integrate fluxes and states to upper and lower layer
    lower_layer = dp_modellevels.lev > boundary 
    upper_layer = ~lower_layer
        
    if config['vertical_integral_available'] == True:
        #load total water column
        tcw = load_surface_data("tcw", date) # kg/m2
    
        # Determine the states
        cwv = q * dp_modellevels / g  #  # column water vapor (kg/m2)
   
        # calculate column water instead of column water vapour
        cw = (tcw / cwv.sum(dim="lev")) * cwv #column water (kg/m2)

        # Determine the fluxes
        fa_e = u * cw # eastward atmospheric moisture flux (kg m-1 s-1)
        fa_n = v * cw  # northward atmospheric moisture flux (kg m-1 s-1)
        
        # no correction for fluxes as it is hard to decide how to distribute the correction over the two layers
        # no correction for fluxes is applied but we use the column water to calculate them
        
        # Vertically integrate state over two layers
        w_lower = cw.where(lower_layer).sum(dim="lev") \
            * a_gridcell[np.newaxis,:] / density_water # m3
        w_upper = cw.where(upper_layer).sum(dim="lev") \
            * a_gridcell[np.newaxis,:] / density_water # m3
        
    else: #calculate the fluxes based on the column water vapour
        
        # Determine the states
        cwv = q * dp_modellevels / g  #  # column water vapor (kg/m2)
        
        # Determine the fluxes
        fa_e = u * cwv # eastward atmospheric moisture flux (kg m-1 s-1)
        fa_n = v * cwv  # northward atmospheric moisture flux (kg m-1 s-1)
    
        # Vertically integrate state over two layers

        w_lower = cwv.where(lower_layer).sum(dim="lev") \
            * a_gridcell[np.newaxis,:] / density_water # m3
        w_upper = cwv.where(upper_layer).sum(dim="lev") \
            * a_gridcell[np.newaxis,:] / density_water # m3

    # Vertically integrate fluxes over two layers
    fa_e_lower = fa_e.where(lower_layer).sum(dim="lev") # kg m-1 s-1
    fa_n_lower = fa_n.where(lower_layer).sum(dim="lev") # kg m-1 s-1
        
    fa_e_upper = fa_e.where(upper_layer).sum(dim="lev") # kg m-1 s-1
    fa_n_upper = fa_n.where(upper_layer).sum(dim="lev") # kg m-1 s-1
            
    # Change units to m3, based on target frequency (not incoming frequency!)
    target_freq = config['target_frequency']
    total_seconds = pd.Timedelta(target_freq).total_seconds()
    fa_e_upper *= total_seconds * (l_ew_gridcell / density_water)
    fa_e_lower *= total_seconds * (l_ew_gridcell / density_water)
    fa_n_upper *= total_seconds * (l_mid_gridcell[None, :, None] / density_water)
    fa_n_lower *= total_seconds * (l_mid_gridcell[None, :, None] / density_water)

    # Put data on a smaller time step...
    time = w_upper.time.values
    newtime = pd.date_range(time[0], time[-1], freq="15Min")[:-1]
    w_upper = w_upper.interp(time=newtime).values
    w_lower = w_lower.interp(time=newtime).values

    # ... fluxes on the edges instead of midpoints
    newtime = newtime[:-1] + pd.Timedelta("6Min") / 2
    fa_e_upper = fa_e_upper.interp(time=newtime).values
    fa_n_upper = fa_n_upper.interp(time=newtime).values

    fa_e_lower = fa_e_lower.interp(time=newtime).values
    fa_n_lower = fa_n_lower.interp(time=newtime).values

    precip = (precip.reindex(time=newtime, method="bfill") / 4).values
    evap = (evap.reindex(time=newtime, method="bfill") / 4).values

    # Stabilize horizontal fluxes
    fa_e_upper, fa_n_upper = get_stable_fluxes(fa_e_upper, fa_n_upper, w_upper)
    fa_e_lower, fa_n_lower = get_stable_fluxes(fa_e_lower, fa_n_lower, w_lower)

    # Determine the vertical moisture flux
    fa_vert = get_vertical_transport(
        fa_e_upper,
        fa_e_lower,
        fa_n_upper,
        fa_n_lower,
        evap,
        precip,
        w_upper,
        w_lower,
        config["periodic_boundary"],
        config["kvf"]
    )

    # Save preprocessed data
    # Note: fluxes (dim: time) are at the edges of the timesteps,
    # while states (dim: time2) are at the midpoints and include next midnight
    # so the first state from day 2 will overlap with the last flux from day 1
    filename = f"{date.strftime('%Y-%m-%d')}_fluxes_storages.nc"
    output_path = os.path.join(config["preprocessed_data_folder"], filename)
    xr.Dataset(
        {  # TODO: would be nice to add coordinates and units as well
            "fa_e_upper": (["time", "lat", "lon"], fa_e_upper),
            "fa_n_upper": (["time", "lat", "lon"], fa_n_upper),
            "fa_e_lower": (["time", "lat", "lon"], fa_e_lower),
            "fa_n_lower": (["time", "lat", "lon"], fa_n_lower),
            "w_upper": (["time2", "lat", "lon"], w_upper),
            "w_lower": (["time2", "lat", "lon"], w_lower),
            "fa_vert": (["time", "lat", "lon"], fa_vert),
            "evap": (["time", "lat", "lon"], evap),
            "precip": (["time", "lat", "lon"], precip),
        }
    ).to_netcdf(output_path)<|MERGE_RESOLUTION|>--- conflicted
+++ resolved
@@ -62,10 +62,6 @@
 )
 
 for date in datelist[:]:
-<<<<<<< HEAD
-
-=======
->>>>>>> e66889b9
     print(date)
 
     # Load data
