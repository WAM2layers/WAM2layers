# Settings needed for the data preprocessing (used by preprocess_XXXXXX.py)
input_folder: /data/volume_2/era5_2013
preprocess_start_date: '20130521' #YYYYMMDD
preprocess_end_date: '20130604' #YYYYMMDD
target_frequency: '15min'  # See https://stackoverflow.com/a/35339226 for options

# Settings shared by preprocessing and backtracking
preprocessed_data_folder: ~/preprocessed_data
<<<<<<< HEAD
vertical_integral_available: True
modellevels: [20,40,60,80,90,95,100,105,110,115,120,123,125,128,130,131,132,133,134,135,136,137]

=======
periodic_boundary: false #true if input data goes from 180W to 180E, false if not
>>>>>>> 481ebcef

# Settings needed to define the tracking region (in space and time)
region: /data/volume_2/era5_2013/FloodCase_201305_lsm.nc # requirements: a) same extent in space as preprocessed data, c) values between 0 and 1
track_start_date: '20130521' #YYYYMMDD
track_end_date: '20130604' #YYYYMMDD

# Settings needed for the tracking run
name_of_run: 'default_run'
output_folder: ~/output_data
veryfirstrun: true # true: starts from zero tracked water, false: loads tracked water
kvf: 3 # Vertical transport parameter for gross vertical transport between the layers during the tracking: "actual exchange = Kvf * F_vertical + F_vertical" in one direction and "-1 * (Kvf * F_vertical)" in opposite direction. # Default = 3.
timetracking: false
distancetracking: false
<|MERGE_RESOLUTION|>--- conflicted
+++ resolved
@@ -6,13 +6,9 @@
 
 # Settings shared by preprocessing and backtracking
 preprocessed_data_folder: ~/preprocessed_data
-<<<<<<< HEAD
 vertical_integral_available: True
 modellevels: [20,40,60,80,90,95,100,105,110,115,120,123,125,128,130,131,132,133,134,135,136,137]
-
-=======
 periodic_boundary: false #true if input data goes from 180W to 180E, false if not
->>>>>>> 481ebcef
 
 # Settings needed to define the tracking region (in space and time)
 region: /data/volume_2/era5_2013/FloodCase_201305_lsm.nc # requirements: a) same extent in space as preprocessed data, c) values between 0 and 1
