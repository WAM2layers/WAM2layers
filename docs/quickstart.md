--- conflicted
+++ resolved
@@ -4,12 +4,6 @@
 We recommend to create an editable installation in a dedicated conda environment:
 
 ```
-<<<<<<< HEAD
-pip install wam2layers
-# Download example data from rebrand.ly/wam2layers-example-data
-wam2layers backtrack floodcase2021.yaml
-wam2layers visualize output floodcase_202107.yaml
-=======
 # Create a dedicated conda environment
 conda create -n wam2layers -c conda-forge python=3.9 jupyterlab cartopy matplotlib
 conda activate wam2layers
@@ -21,12 +15,11 @@
 # Install the package from source
 pip install -e .
 
-# Download example data and update configuration file
+# Download example data and update the paths in the configuration file
 https://rebrand.ly/wam2layers-example-data
 
 # Run example case
 wam2layers backtrack floodcase_202107.yaml
->>>>>>> 5b897ce3
 ```
 
 ## Detailed installation instructions
