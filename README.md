# Atmospheric moisture tracking

This repository contains the source code of the WAM2layers moisture tracking
code originally developed by Ruud van der Ent. It can be used to determine where
precipitation originally evaporated (backtracking), or where evaporated moisture
eventually ends up (forward tracking).

## How to use

The current version of the code is tailored to EC-Earth climate model output.
It assumes an input directory with the following files:

- EVAP_200201_NH.nc (evaporation at the surface)
- LNSP_200201_NH.nc (logarithm of surface pressure)
- Q_200201_NH.nc (specific humidity at pressure levels)
<<<<<<< HEAD
- Q2M_200201_NH.nc (specific humidity at the surface)
- TP_200201_NH.nc (convective precipitation at the surface)
- U_200201_NH.nc (eastward wind field at pressure levels)
- U10_200201_NH.nc (eastward wind at the surface)
- V_200201_NH.nc (northward wind field at pressure levels)
- V10_200201_NH.nc (northward wind at the surface)
- landseamask_ECearth_T799.nc (land-sea mask)
- mask_Miss_ECEarth.npy (mask to designate area of interest)
=======
- Q2M_200201_NH.nc (specific humidity at the surface 2m)
- TP_200201_NH.nc (total precipitation (convective + large-scale) at the surface)
- U_200201_NH.nc (eastward wind field at pressure levels)
- U10_200201_NH.nc (eastward wind at the surface 10m)
- V_200201_NH.nc (northward wind field at pressure levels)
- V10_200201_NH.nc (northward wind at the surface 10m)
- landseamask_ECearth_T799.nc (land-sea mask)
- mask_Miss_ECEarth.npy (mask to designate area of interest to perform the tracking for)
>>>>>>> c97a8281

The workflow is as follows:

1. Preprocess the input data. The script `Fluxes_and_States_mat.py` converts the
   data to 2 layers and calculates the moisture fluxes between these layers and
   between all grid cells. It also does time interpolation to make sure the CFL
   criterion is not violated during the model run. Output is stored in
<<<<<<< HEAD
   intermediate (matlat) files.
2. Run the tracking code. The script `Backtrack_savedaily_mat.py` performs
   backtracking. Forward tracking is currently missing from this codebase.
3. Postprocess the output data.
   - `Con_E_Recyc_Output_monthly_mat.py`: aggregate daily data as monthly means
     and store in convenient format.
   - `Hor_Fluxes_Output_mat.py`: convert intermediate output from step 1
=======
   intermediate (matlab) files.
2. Run the tracking code. The script `Backtrack_savedaily_mat.py` performs
   backtracking from a selected region. Forward tracking is currently missing from this codebase, and is available in the original code by Ruud van der Ent.
3. Postprocess the output data.
   - `Con_E_Recyc_Output_monthly_mat.py`: aggregate daily data as monthly means
     and store in convenient format.
   - `Hor_Fluxes_Output_mat.py`: convert intermediate output (moisture fluxes over the grid cells) from step 1
>>>>>>> c97a8281
     preprocessing to monthly data.
     
Note: Data paths are hardcoded into the scripts mentioned above. You'll have
to update them manually before running each script.

## Other versions

This is the official codebase for the WAM2Layers moisture tracking model as of
18/03/2022, but there are still several other versions around:

- [Original Python code by Ruud van der Ent](https://github.com/ruudvdent/WAM2layersPython)
- [Adapted version by Imme Benedict](https://github.com/Imme1992/moisture_tracking_mississippi)

## Reuse and acknowledgement
To be completed.

We are actively developing the code at the moment, so it may be subject to
change. We encourage anyone who is interested in re-using the code to get in
touch. We may be able to help.

If you use the code for a publication, please cite it using its DOI (TODO)
and/or the following paper: [Contrasting roles of interception and transpiration
in the hydrological cycle - Part 2: Moisture
recycling](https://doi.org/10.5194/esd-5-471-2014)<|MERGE_RESOLUTION|>--- conflicted
+++ resolved
@@ -13,16 +13,6 @@
 - EVAP_200201_NH.nc (evaporation at the surface)
 - LNSP_200201_NH.nc (logarithm of surface pressure)
 - Q_200201_NH.nc (specific humidity at pressure levels)
-<<<<<<< HEAD
-- Q2M_200201_NH.nc (specific humidity at the surface)
-- TP_200201_NH.nc (convective precipitation at the surface)
-- U_200201_NH.nc (eastward wind field at pressure levels)
-- U10_200201_NH.nc (eastward wind at the surface)
-- V_200201_NH.nc (northward wind field at pressure levels)
-- V10_200201_NH.nc (northward wind at the surface)
-- landseamask_ECearth_T799.nc (land-sea mask)
-- mask_Miss_ECEarth.npy (mask to designate area of interest)
-=======
 - Q2M_200201_NH.nc (specific humidity at the surface 2m)
 - TP_200201_NH.nc (total precipitation (convective + large-scale) at the surface)
 - U_200201_NH.nc (eastward wind field at pressure levels)
@@ -31,7 +21,6 @@
 - V10_200201_NH.nc (northward wind at the surface 10m)
 - landseamask_ECearth_T799.nc (land-sea mask)
 - mask_Miss_ECEarth.npy (mask to designate area of interest to perform the tracking for)
->>>>>>> c97a8281
 
 The workflow is as follows:
 
@@ -39,15 +28,6 @@
    data to 2 layers and calculates the moisture fluxes between these layers and
    between all grid cells. It also does time interpolation to make sure the CFL
    criterion is not violated during the model run. Output is stored in
-<<<<<<< HEAD
-   intermediate (matlat) files.
-2. Run the tracking code. The script `Backtrack_savedaily_mat.py` performs
-   backtracking. Forward tracking is currently missing from this codebase.
-3. Postprocess the output data.
-   - `Con_E_Recyc_Output_monthly_mat.py`: aggregate daily data as monthly means
-     and store in convenient format.
-   - `Hor_Fluxes_Output_mat.py`: convert intermediate output from step 1
-=======
    intermediate (matlab) files.
 2. Run the tracking code. The script `Backtrack_savedaily_mat.py` performs
    backtracking from a selected region. Forward tracking is currently missing from this codebase, and is available in the original code by Ruud van der Ent.
@@ -55,7 +35,6 @@
    - `Con_E_Recyc_Output_monthly_mat.py`: aggregate daily data as monthly means
      and store in convenient format.
    - `Hor_Fluxes_Output_mat.py`: convert intermediate output (moisture fluxes over the grid cells) from step 1
->>>>>>> c97a8281
      preprocessing to monthly data.
      
 Note: Data paths are hardcoded into the scripts mentioned above. You'll have
