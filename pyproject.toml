--- conflicted
+++ resolved
@@ -33,17 +33,11 @@
     "netcdf4",
     "scipy",
     "click",
-<<<<<<< HEAD
     "dask>=2022.11",
     "distributed>=2022.11",
-    ## Cartopy requires GEOS and PROJ
-    ## recommend installing with conda instead
-    # cartopy,
-=======
     "psutil",
     "matplotlib",
     "cmocean",
->>>>>>> be35717c
 ]
 
 [project.optional-dependencies]
