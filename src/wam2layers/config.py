--- conflicted
+++ resolved
@@ -131,7 +131,6 @@
     evaporation is tagged (i.e., a source region) or from which in backward mode
     precipitation is tagged (i.e., a sink region)
 
-<<<<<<< HEAD
     You can either specify a path that contains a netcdf file, a shapefile, or
     a bounding box of the form [west, south, east, north]:
     - The netcdf file should consist of ones (tagging region) and zeros 
@@ -142,24 +141,11 @@
       shapefile is also written to the debug directory in the output folder.
       The entire shapefile polygon needs to be inside -180, -80, 180, 80.
     - The bounding box should be inside -180, -80, 180, 80; if west > south, the
-      coordinates will be rolled to retain a continous longitude.
+      coordinates will be rolled to retain a continous longitude, this can be used
+      for studies crossing the antimeridian.
 
     The file should exist. If the netCDF file has a time dimension, the nearest
     field will be used as tagging region, and the time should still be between
-=======
-    You can either specify a path that contains a netcdf file, or a bounding box
-    of the form [west, south, east, north]. The netcdf file should consist of
-    ones (tagging region) and zeros (non-tagging region). Values between 0
-    and 1 are possible as well and can be used in case the region of interest
-    overlaps with part of a grid cell
-
-    The bounding box should be inside -180, -80, 180, 80. 
-    Note that if west > south, the coordinates will be rolled to retain a continous
-    longitude, this can be used for studies crossing the antimeridian.
-
-    The file should exist. If it has a time dimension, the nearest field will be
-    used as tagging region, and the time should still be between
->>>>>>> 290848f7
     tagging_start_date and tagging_end_date. A dynamic tagging region is thus
     possible as well.
     TODO: test the dynamic tagging region in more detail.
