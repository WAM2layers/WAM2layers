import logging
from datetime import datetime
from pathlib import Path
from typing import Dict, List, Literal, Optional, Union

import yaml
<<<<<<< HEAD
from pydantic import (BaseModel, ConfigDict, FilePath, field_validator,
                      model_validator)
=======
from pydantic import BaseModel, ConfigDict, FilePath, field_validator, model_validator
>>>>>>> 1dfce5f5

logger = logging.getLogger(__name__)


class Config(BaseModel):
    # Pydantic configuration
    model_config = ConfigDict(validate_assignment=True)

    # Configuration settings
    filename_template: str
    """The filename pattern of the raw input data.

    Used to find the input files during preprocessing. The pattern will be
    interpreted during execution of the model to find the input data for each
    date and variable.

    For example, the following pattern:

    .. code-block:: yaml

        filename_template: /ERA5data/{year}/{month:02}/ERA5_{year}-{month:02d}-{day:02d}{levtype}_{variable}.nc

    will be converted to

    .. code-block:: python

        /ERA5data/2021/07/ERA5_2021-07-15_ml_u.nc

    for date 2022-07-15, variable u, and levtype "_ml" (note the underscore).
    """

    preprocessed_data_folder: Path
    """Location where the pre-processed data should be stored.

    If it does not exist, it will be created during pre-processing.

    For example:

    .. code-block:: yaml

        preprocessed_data_folder: ~/floodcase_202107/preprocessed_data

    """

    region: FilePath
    """Location where the region mask is stored.

    The file should exist.

    For example:

    .. code-block:: yaml

        region: /data/volume_2/era5_2021/source_region_global.nc

    """

    output_folder: Path
    """Location where output of tracking and analysis should be written.

    For example:

    .. code-block:: yaml

        output_folder: ~/floodcase_202107/output_data

    """

    preprocess_start_date: datetime
    """Start date for preprocessing.

    Should be formatted as: `"YYYY-MM-DD[T]HH:MM"`. Start date < end date.
    The preprocess_start_date is included in the preprocessing.

    For example:

    .. code-block:: yaml

        preprocess_start_date: "2021-07-01T00:00"

    """

    preprocess_end_date: datetime
    """End date for preprocessing.

    Should be formatted as: `"YYYY-MM-DD[T]HH:MM"`. Start date < end date.
    The preprocess_end_date is included in the preprocessing.

    For example:

    .. code-block:: yaml

        preprocess_end_date: "2021-07-15T23:00"
    """

    track_start_date: datetime
    """Start date for tracking.

    Should be formatted as: `"YYYY-MM-DD[T]HH:MM"`. Start date < end date, even if
    backtracking.
    When backward tracking the track_start_date is not given as output date.

    For example:

    .. code-block:: yaml

        track_start_date: "2021-07-01T00:00"

    """

    track_end_date: datetime
    """Start date for tracking.

    Should be formatted as: `"YYYY-MM-DD[T]HH:MM"`. Start date < end date, even if
    backtracking.

    For example:

    .. code-block:: yaml

        track_end_date: "2021-07-15T23:00"
    """

    event_start_date: datetime
    """Start date for event.

    For tracking individual (e.g. heavy precipitation) events, you can set the
    start and end date of the event to something different than the total
    tracking start and end date, you can also indicate the hours that you want to track.
    The event_start_date is included in the event tracking.

    Should be formatted as: `"YYYY-MM-DD[T]HH:MM"`. Start date < end date, even if
    backtracking.

    For example:

    .. code-block:: yaml

        event_start_date: "2021-07-13T00:00"

    """

    event_end_date: datetime
    """Start date for event.

    For tracking individual (e.g. heavy precipitation) events, you can set the
    start and end date of the event to something different than the total
    tracking start and end date, you can also indicate the hours that you want to track.
    The event_end_date is included in the event tracking.

    Should be formatted as: `"YYYY-MM-DD[T]HH:MM"`. Start date < end date, even if
    backtracking.

    For example:

    .. code-block:: yaml

        event_end_date: "2021-07-14T23:00"

    """

    input_frequency: str
    """Frequency of the raw input data.

    Used to calculated water volumes.

    For example:

    .. code-block:: yaml

        input_frequency: '1h'

    """

    target_frequency: str
    """Frequence at which to perform the tracking.

    The data will be interpolated during model execution. Too low frequency will
    violate CFL criterion, too high frequency will lead to excessive numerical
    diffusion and slow progress. For best performance, the input frequency
    should be divisible by the target frequency.

    For example:

    .. code-block:: yaml

        target_frequency: '10min'

    """

    output_frequency: str
    """Frequency at which to write output to file.

    For example, for daily output files:

    .. code-block:: yaml

        output_frequency: '1d'

    """

    level_type: Literal["model_levels", "pressure_levels"]
    """Type of vertical levels in the raw input data.

    Can be either `model_levels` or `pressure_levels`.

    For example:

    .. code-block:: yaml

        level_type: model_levels

    """

    levels: "Union[List[int], Literal['All']]"
    """Which levels to use from the raw input data.

    A list of integers corresponding to the levels in the input data, or a
    subset thereof. Shorthand `"all"` will attempt to use all 137 ERA5 levels.

    For example:

    .. code-block:: yaml

        levels: [20,40,60,80,90,95,100,105,110,115,120,123,125,128,130,131,132,133,134,135,136,137]

    """

    restart: bool
    """Whether to restart from previous run.

    If set to `true`, this will attempt to read the output from a previous model
    run and continue from there. The output from the previous timestep must be
    available for this to work.

    For example:

    .. code-block:: yaml

        restart: False

    """

    periodic_boundary: bool
    """Whether to use period boundaries in the zonal direction.

    This should be used when working with global datasets.

    For example:

    .. code-block:: yaml

        periodic_boundary: true
    """

    kvf: int
    """net to gross vertical flux multiplication parameter

    For example:

    .. code-block:: yaml

        kvf: 3

    """

    chunks: Optional[Dict[str, int]]
    """Whether to use dask.

    Using dask can help process large datasets without memory issues, but its
    performance is quite sensitive to the chunk configuration.

    Some examples:

    .. code-block:: yaml

        # don't use dask:
        chunks: null

        # process one time step at a time
        chunks: {time: 1}

        # set chunking for all individual dims
        chunks:
            level: -1
            time: 1  # don't set time to auto, as it will be different for surface and 3d vars
            latitude: auto
            longitude: auto

    """

    @classmethod
    def from_yaml(cls, config_file):
        """Read settings from a configuration.yaml file.

        For example:

        .. highlight:: python
        .. code-block:: python

            from wam2layers.config import Config
            config = Config.from_yaml('../../cases/floodcase_2021.yaml')

        """
        with open(config_file) as f:
            settings = yaml.safe_load(f)

        return cls(**settings)

    @field_validator("preprocessed_data_folder", "region", "output_folder")
    @classmethod
    def _expanduser(cls, path):
        """Resolve ~ in input paths."""
        return path.expanduser()

    @field_validator("preprocessed_data_folder", "output_folder")
    @classmethod
    def _make_dir(cls, path):
        """Create output dirs if they don't exist yet."""
        if not path.exists():
            logger.info(f"Creating output folder {path}")
            path.mkdir(parents=True)
        return path

    @model_validator(mode="after")
    def check_date_order(self):
        if self.track_start_date > self.track_end_date:
            raise ValueError("track_end_date should be later than track_start_date")
        if self.event_start_date > self.event_end_date:
            raise ValueError("event_end_date should be later than event_start_date")
        if self.preprocess_start_date > self.preprocess_end_date:
            raise ValueError(
                "preprocess_end_date should be later than preprocess_start_date"
            )

        return self<|MERGE_RESOLUTION|>--- conflicted
+++ resolved
@@ -4,12 +4,7 @@
 from typing import Dict, List, Literal, Optional, Union
 
 import yaml
-<<<<<<< HEAD
-from pydantic import (BaseModel, ConfigDict, FilePath, field_validator,
-                      model_validator)
-=======
 from pydantic import BaseModel, ConfigDict, FilePath, field_validator, model_validator
->>>>>>> 1dfce5f5
 
 logger = logging.getLogger(__name__)
 
