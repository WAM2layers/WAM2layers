--- conflicted
+++ resolved
@@ -347,14 +347,10 @@
     # Short name for often used expressions
     s_track_relative_lower = s_track_lower / s_lower
     s_track_relative_upper = s_track_upper / s_upper
-<<<<<<< HEAD
-    inner = np.s_[1:-1, :]
-=======
     if config["periodic_boundary"]:
         inner = np.s_[1:-1, :]
     else:
         inner = np.s_[1:-1, 1:-1]
->>>>>>> 9e443276
 
     # Actual tracking (note: backtracking, all terms have been negated)
     s_track_lower[inner] += (
