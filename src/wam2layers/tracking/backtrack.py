import logging

import click
import numpy as np
import pandas as pd
import xarray as xr

from wam2layers.config import Config
<<<<<<< HEAD
from wam2layers.preprocessing.shared import (calculate_fz, change_units,
                                             stabilize_fluxes, stagger_x,
                                             stagger_y)
from wam2layers.tracking.core import (horizontal_advection, vertical_advection,
                                      vertical_dispersion)
from wam2layers.tracking.io import load_data, load_region, output_path
=======
from wam2layers.preprocessing.shared import get_grid_info
from wam2layers.utils import load_region
>>>>>>> 1dfce5f5
from wam2layers.utils.profiling import ProgressTracker

logger = logging.getLogger(__name__)


def get_tracking_dates(config):
    """Dates for tracking."""
    # E.g. if data from 00:00 to 23:00
    # Using target freq directly would end at 23:45 or so
    input_dates = pd.date_range(
        start=config.track_start_date,
        end=config.track_end_date,
        freq=config.input_frequency,
    )

    return pd.date_range(
        start=input_dates[0],
        end=input_dates[-1],
        freq=config.target_frequency,
        inclusive="right",
    )


def backtrack(
    F,
    S1,
    S0,
    region,
    output,
    config,
):
    # Unpack input data
    # TODO move staggering to preprocessing (?)
    fx_upper = stagger_x(F["fx_upper"].values)
    fy_upper = stagger_y(F["fy_upper"].values)
    fx_lower = stagger_x(F["fx_lower"].values)
    fy_lower = stagger_y(F["fy_lower"].values)
    evap = F["evap"].values
    precip = F["precip"].values
    f_vert = F["f_vert"].values
    s_upper = S1["s_upper"].values
    s_lower = S1["s_lower"].values

    s_track_upper = output["s_track_upper_restart"].values
    s_track_lower = output["s_track_lower_restart"].values

    # Short name for often used expressions
    s_track_relative_lower = np.minimum(s_track_lower / s_lower, 1.0)
    s_track_relative_upper = np.minimum(s_track_upper / s_upper, 1.0)

    # Actual tracking (note: backtracking, all fluxes change sign)
    bc = config.periodic_boundary
    # TODO: apply terms in successive steps instead of all at once?
    s_track_lower += (
        +horizontal_advection(s_track_relative_lower, -fx_lower, -fy_lower, bc)
        + vertical_advection(-f_vert, s_track_relative_lower, s_track_relative_upper)
        + vertical_dispersion(-f_vert, s_track_relative_lower, s_track_relative_upper, config.kvf)
        + region * precip * s_lower / (s_upper + s_lower)
        - evap * s_track_relative_lower
    )

    s_track_upper += (
        +horizontal_advection(s_track_relative_upper, -fx_upper, -fy_upper, bc)
        - vertical_advection(-f_vert, s_track_relative_lower, s_track_relative_upper)
        - vertical_dispersion(-f_vert, s_track_relative_lower, s_track_relative_upper, config.kvf)
        + region * precip * s_upper / (s_upper + s_lower)
    )

    # down and top: redistribute unaccounted water that is otherwise lost from the sytem
    lower_to_upper = np.maximum(0, s_track_lower - S0["s_lower"])
    upper_to_lower = np.maximum(0, s_track_upper - S0["s_upper"])
    s_track_lower = s_track_lower - lower_to_upper + upper_to_lower
    s_track_upper = s_track_upper - upper_to_lower + lower_to_upper

    # Update output fields
    output["e_track"] += evap * np.minimum(s_track_lower / s_lower, 1.0)

    # Bookkeep boundary losses as "tracked moisture at grid edges"
    output["e_track"][0, :] += (s_track_upper + s_track_lower)[0, :]
    output["e_track"][-1, :] += (s_track_upper + s_track_lower)[-1, :]
    s_track_upper[0, :] = 0
    s_track_upper[-1, :] = 0
    s_track_lower[0, :] = 0
    s_track_lower[-1, :] = 0
    if config.periodic_boundary is False:
        output["e_track"][:, 0] += (s_track_upper + s_track_lower)[:, 0]
        output["e_track"][:, -1] += (s_track_upper + s_track_lower)[:, -1]
        s_track_upper[:, 0] = 0
        s_track_upper[:, -1] = 0
        s_track_lower[:, 0] = 0
        s_track_lower[:, -1] = 0

    output["s_track_lower_restart"].values = s_track_lower
    output["s_track_upper_restart"].values = s_track_upper
    output["tagged_precip"] += region * precip


def initialize(config_file):
    """Read config, region, and initial states."""
    logger.info(f"Initializing experiment with config file {config_file}")

    config = Config.from_yaml(config_file)
    region = load_region(config)

    output = initialize_outputs(region)
    region = region.values

    if config.restart:
        # Reload last state from existing output
        tracking_dates = get_tracking_dates(config)
        date = tracking_dates[-1] + pd.Timedelta(days=1)
        ds = xr.open_dataset(output_path(date, config))
        output["s_track_upper_restart"].values = ds.s_track_upper_restart.values
        output["s_track_lower_restart"].values = ds.s_track_lower_restart.values

    logger.info(f"Output will be written to {config.output_folder}.")
    return config, region, output


def initialize_outputs(region):
    """Allocate output arrays."""

    proto = region
    output = xr.Dataset(
        {
            # Keep last state for a restart
            "s_track_upper_restart": xr.zeros_like(proto),
            "s_track_lower_restart": xr.zeros_like(proto),
            "e_track": xr.zeros_like(proto),
            "tagged_precip": xr.zeros_like(proto),
        }
    )
    return output


def write_output(output, t, config):
    # TODO: add back (and cleanup) coordinates and units
    path = output_path(t, config)
    logger.info(f"{t} - Writing output to file {path}")
    output.astype("float32").to_netcdf(path)

    # Flush previous outputs
    output[["e_track", "tagged_precip"]] *= 0


#############################################################################
# With the correct import statements, the code in the function below could
# alternatively be be used as a script in a separate python file or notebook.
#############################################################################


def run_experiment(config_file):
    """Run a backtracking experiment from start to finish."""
    config, region, output = initialize(config_file)

    tracking_dates = get_tracking_dates(config)
    event_start, event_end = config.event_start_date, config.event_end_date

    progress_tracker = ProgressTracker(output)
    for t1 in reversed(tracking_dates):
        t0 = t1 - pd.Timedelta(config.target_frequency)
        th = t1 - pd.Timedelta(config.target_frequency) / 2

        S1 = load_data(t1, config, "states")
        S0 = load_data(t0, config, "states")
        F = load_data(th, config, "fluxes")

        # Convert data to volumes
        change_units(S1, config.target_frequency)
        change_units(S0, config.target_frequency)
        change_units(F, config.target_frequency)

        # Apply a stability correction if needed
        stabilize_fluxes(F, S0, progress_tracker, config, t1)

        # Determine the vertical moisture flux
        F["f_vert"] = calculate_fz(F, S0, S1, config.kvf)

        # Only track the precipitation at certain timesteps
        if not event_start <= t1 <= event_end:
            F["precip"] = 0

        backtrack(F, S1, S0, region, output, config)

        # Daily output
        if t1 == t1.floor(config.output_frequency) or t1 == tracking_dates[0]:
            progress_tracker.print_progress(t1, output)
            progress_tracker.store_intermediate_states(output)
            write_output(output, t1, config)

    logger.info("Experiment complete.")


###########################################################################
# The code below makes it possible to run wam2layers from the command line:
# >>> python backtrack.py path/to/cases/era5_2021.yaml
# or even:
# >>> wam2layers backtrack path/to/cases/era5_2021.yaml
###########################################################################


@click.command()
@click.argument("config_file", type=click.Path(exists=True))
def cli(config_file):
    """Run WAM2layers backtrack experiment from the command line.

    CONFIG_FILE: Path to WAM2layers experiment configuration file.

    Usage examples:

        \b
        - python path/to/backtrack.py path/to/cases/era5_2021.yaml
        - wam2layers backtrack path/to/cases/era5_2021.yaml
    """
    logger.info("Welcome to WAM2layers.")
    logger.info("Starting backtrack experiment.")
    run_experiment(config_file)


if __name__ == "__main__":
    cli()<|MERGE_RESOLUTION|>--- conflicted
+++ resolved
@@ -6,17 +6,19 @@
 import xarray as xr
 
 from wam2layers.config import Config
-<<<<<<< HEAD
-from wam2layers.preprocessing.shared import (calculate_fz, change_units,
-                                             stabilize_fluxes, stagger_x,
-                                             stagger_y)
-from wam2layers.tracking.core import (horizontal_advection, vertical_advection,
-                                      vertical_dispersion)
+from wam2layers.preprocessing.shared import (
+    calculate_fz,
+    change_units,
+    stabilize_fluxes,
+    stagger_x,
+    stagger_y,
+)
+from wam2layers.tracking.core import (
+    horizontal_advection,
+    vertical_advection,
+    vertical_dispersion,
+)
 from wam2layers.tracking.io import load_data, load_region, output_path
-=======
-from wam2layers.preprocessing.shared import get_grid_info
-from wam2layers.utils import load_region
->>>>>>> 1dfce5f5
 from wam2layers.utils.profiling import ProgressTracker
 
 logger = logging.getLogger(__name__)
@@ -73,7 +75,9 @@
     s_track_lower += (
         +horizontal_advection(s_track_relative_lower, -fx_lower, -fy_lower, bc)
         + vertical_advection(-f_vert, s_track_relative_lower, s_track_relative_upper)
-        + vertical_dispersion(-f_vert, s_track_relative_lower, s_track_relative_upper, config.kvf)
+        + vertical_dispersion(
+            -f_vert, s_track_relative_lower, s_track_relative_upper, config.kvf
+        )
         + region * precip * s_lower / (s_upper + s_lower)
         - evap * s_track_relative_lower
     )
@@ -81,7 +85,9 @@
     s_track_upper += (
         +horizontal_advection(s_track_relative_upper, -fx_upper, -fy_upper, bc)
         - vertical_advection(-f_vert, s_track_relative_lower, s_track_relative_upper)
-        - vertical_dispersion(-f_vert, s_track_relative_lower, s_track_relative_upper, config.kvf)
+        - vertical_dispersion(
+            -f_vert, s_track_relative_lower, s_track_relative_upper, config.kvf
+        )
         + region * precip * s_upper / (s_upper + s_lower)
     )
 
