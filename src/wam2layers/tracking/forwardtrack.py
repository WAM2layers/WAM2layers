--- conflicted
+++ resolved
@@ -21,11 +21,7 @@
 )
 from wam2layers.tracking.shared import initialize_tagging_region, initialize_time
 from wam2layers.utils.grid import get_boundary, get_grid_info, stagger_x, stagger_y
-<<<<<<< HEAD
-from wam2layers.utils.profiling import ProgressTracker, warn_about_gains
-=======
 from wam2layers.utils.profiling import ProgressTracker
->>>>>>> b223bc6d
 
 logger = logging.getLogger(__name__)
 
@@ -78,17 +74,6 @@
         )
         - precip_upper * s_track_relative_upper
     )
-<<<<<<< HEAD
-
-    # account for negative storages that are set to zero: "numerically gained water"
-    gains_lower = np.where(s_track_lower < 0, -s_track_lower, 0)
-    gains_upper = np.where(s_track_upper < 0, -s_track_upper, 0)
-    gains = np.abs(gains_lower + gains_upper)
-    s_track_lower = np.maximum(s_track_lower, 0)
-    s_track_upper = np.maximum(s_track_upper, 0)
-    warn_about_gains(gains_lower, gains_upper)
-=======
->>>>>>> b223bc6d
 
     # lower and upper: redistribute unaccounted water that is otherwise lost from the sytem
     overshoot_lower = np.maximum(0, s_track_lower - S1["s_lower"])
@@ -96,8 +81,6 @@
     s_track_lower = s_track_lower - overshoot_lower + overshoot_upper
     s_track_upper = s_track_upper - overshoot_upper + overshoot_lower
 
-<<<<<<< HEAD
-=======
     # account for negative storages that are set to zero: "numerically gained water"
     gains_lower = np.where(s_track_lower < 0, -s_track_lower, 0)
     gains_upper = np.where(s_track_upper < 0, -s_track_upper, 0)
@@ -105,7 +88,6 @@
     s_track_lower = np.maximum(s_track_lower, 0)
     s_track_upper = np.maximum(s_track_upper, 0)
 
->>>>>>> b223bc6d
     # at this point any of the storages could still be overfull, thus stabilize and assigns losses:
     losses_lower = np.maximum(0, s_track_lower - S1["s_lower"])
     losses_upper = np.maximum(0, s_track_upper - S1["s_upper"])
