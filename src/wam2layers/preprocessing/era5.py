--- conflicted
+++ resolved
@@ -18,13 +18,8 @@
     template = config.filename_template
 
     # If it's a 4d variable, we need to set the level type
-<<<<<<< HEAD
     if variable in ["u", "v","w", "q"]:
-        if config["level_type"] == "model_levels":
-=======
-    if variable in ["u", "v", "q"]:
         if config.level_type == "model_levels":
->>>>>>> f3ec4ebe
             prefix = "_ml"
         elif config.level_type == "pressure_levels":
             prefix = "_pl"
