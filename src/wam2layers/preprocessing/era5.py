--- conflicted
+++ resolved
@@ -333,18 +333,13 @@
         # Save preprocessed data
         filename = f"{date.strftime('%Y-%m-%d')}_fluxes_storages.nc"
         output_path = config["output_dir"] / filename
-<<<<<<< HEAD
         ds.astype("float32").to_netcdf(output_path)
-=======
-        ds.to_netcdf(output_path)
         print(output_path)
 
     # Close the dask cluster when done
     if config['use_dask']:
         client.shutdown()
 
-
->>>>>>> ccc64284
 
 ################################################################################
 # To run this script interactively in e.g. Spyder, uncomment the following line:
