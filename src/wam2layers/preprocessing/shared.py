--- conflicted
+++ resolved
@@ -8,11 +8,7 @@
 import xarray as xr
 
 from wam2layers.config import Config
-<<<<<<< HEAD
 from wam2layers.preprocessing import acor, cmip, era5, logger
-=======
-from wam2layers.preprocessing import cmip, era5, logger
->>>>>>> b423a943
 from wam2layers.preprocessing.input_validation import validate_input
 from wam2layers.preprocessing.pressure_levels import (
     extend_pressurelevels,
@@ -74,19 +70,12 @@
     """
     if data_source == "ERA5":
         data, input_data_attrs = era5.get_input_data(datetime, config)
-<<<<<<< HEAD
-    elif source == "CMIP":
-        data = cmip.get_input_data(datetime, config)
-        data.load()
-        input_data_attrs = {}
-    elif source == "ACOR":
-        data, input_data_attrs = acor.get_input_data(datetime, config)
-=======
     elif data_source == "CMIP":
         data = cmip.get_input_data(datetime, config)
         data.load()
         input_data_attrs = {}
->>>>>>> b423a943
+    elif data_source == "ACOR":
+        data, input_data_attrs = acor.get_input_data(datetime, config)
     else:
         msg = "Only the ERA5 input data loader has been implemented."
         raise NotImplementedError(msg)
