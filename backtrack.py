--- conflicted
+++ resolved
@@ -36,11 +36,8 @@
 def time_in_range(start, end, current):
     """Returns whether current is in the range [start, end]"""
     return start <= current <= end
-<<<<<<< HEAD
-
-=======
-    
->>>>>>> e66889b9
+
+  
 def input_path(date):
     return f"{input_dir}/{date.strftime('%Y-%m-%d')}_fluxes_storages.nc"
 
@@ -163,10 +160,7 @@
     east_loss = np.zeros(nlat) 
     west_loss = np.zeros(nlat)
 
-<<<<<<< HEAD
-    #only track the precipitation at certain dates
-=======
->>>>>>> e66889b9
+    # Only track the precipitation at certain dates
     if time_in_range(config["event_start_date"], config["event_end_date"], date.strftime('%Y%m%d')) == False:
         precip = precip * 0
     
@@ -341,16 +335,9 @@
         ds
     )
 
-<<<<<<< HEAD
-region = xr.open_dataset(config['region']).region_flood.values#.isel(time=0).lsm.rename(latitude='lat', longitude='lon').values
-#region_lsm = xr.open_dataset('/data/volume_2/era5_2013/FloodCase_201305_lsm.nc').isel(time=0).lsm.rename(latitude='lat', longitude='lon').values
-
-for i, date in enumerate(reversed(datelist[:])):
-=======
 region = xr.open_dataset(config['region']).region_flood.values
 
 for i, date in enumerate(reversed(datelist)):
->>>>>>> e66889b9
     print(date)
 
     if i == 0:
