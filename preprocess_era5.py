--- conflicted
+++ resolved
@@ -34,11 +34,7 @@
     start=config["preprocess_start_date"], end=config["preprocess_end_date"], freq="d", inclusive="left"
 )
 
-<<<<<<< HEAD
-for date in datelist[:1]:
-=======
 for date in datelist[:]:
->>>>>>> acf03355
     print(date)
 
     # Load data
@@ -46,7 +42,7 @@
     v = load_data("v", date) #in m/s
     q = load_data("q", date) #in kg kg-1
     sp = load_data("sp", date) #in Pa
-    evap = load_data("e", date) #in m (accumulated hourly) 
+    evap = load_data("e", date) #in m (accumulated hourly)
     cp = load_data("cp", date) #convective precipitation in m (accumulated hourly)
     lsp = load_data("lsp", date) #large scale precipitation in m (accumulated hourly)
     precip = cp + lsp
@@ -99,17 +95,11 @@
         (cwv.sum(dim="level") - (w_upper + w_lower)).sum().values,
     )
 
-<<<<<<< HEAD
-    tcwm3 = tcw* a_gridcell[np.newaxis,:] / density_water # m3
-    
-    # Change units to m3
-    # TODO: Check this! Change units before interp is tricky, if not wrong
-    total_seconds = config["timestep"] / config["divt"]
-=======
+    tcwm3 = tcw * a_gridcell[np.newaxis, :] / density_water  # m3
+
     # Change units to m3, based on target frequency (not incoming frequency!)
     target_freq = config['target_frequency']
     total_seconds = pd.Timedelta(target_freq).total_seconds()
->>>>>>> acf03355
     fa_e_upper *= total_seconds * (l_ew_gridcell / density_water)
     fa_e_lower *= total_seconds * (l_ew_gridcell / density_water)
     fa_n_upper *= total_seconds * (l_mid_gridcell[None, :, None] / density_water)
