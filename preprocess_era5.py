--- conflicted
+++ resolved
@@ -72,15 +72,11 @@
     cp = load_data("cp", date)  # convective precipitation in m (accumulated hourly)
     lsp = load_data("lsp", date)  # large scale precipitation in m (accumulated hourly)
     precip = cp + lsp
-<<<<<<< HEAD
     tcw = load_data("tcw", date) # kg/m2
     d2m = load_data("d2m", date) # Dew point in K
     q2m = calc_q2m(d2m,sp) # kg kg-1
     u10 = load_data("u10",date) # in m/s
     v10 = load_data("v10",date) # in m/s
-=======
-    tcw = load_data("tcw", date)  # kg/m2
->>>>>>> b4a32e4b
 
     # Get grid info
     lat = u.latitude.values
